[package]
name = "fault-injection-protection-arm"
version = "0.1.0"
edition = "2021"
authors = ["Brian Mak"]
categories = ["embedded", "no-std"]
license = "MIT"

[dependencies]
<<<<<<< HEAD
rand_core = "0.6.4"
=======
cortex-m = "0.7.7"
rand_core = "0.6.4"
const-random = { version = "0.1.17" }
>>>>>>> 1e6b7e42
<|MERGE_RESOLUTION|>--- conflicted
+++ resolved
@@ -7,10 +7,6 @@
 license = "MIT"
 
 [dependencies]
-<<<<<<< HEAD
-rand_core = "0.6.4"
-=======
 cortex-m = "0.7.7"
 rand_core = "0.6.4"
-const-random = { version = "0.1.17" }
->>>>>>> 1e6b7e42
+const-random = { version = "0.1.17" }