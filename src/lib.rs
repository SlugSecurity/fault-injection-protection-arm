--- conflicted
+++ resolved
@@ -11,8 +11,10 @@
 use core::hint::black_box;
 use core::panic::PanicInfo;
 use core::ptr::{read_volatile, write_volatile};
-<<<<<<< HEAD
+use core::result::Result;
+use cortex_m::delay::Delay;
 use rand_core::CryptoRngCore;
+extern crate const_random;
 
 /// Global stack that pushes new stack canaries onto non-stack memory
 struct RefCanaryStack {
@@ -60,12 +62,6 @@
 }
 
 static mut REF_CANARY: RefCanaryStack = RefCanaryStack::new();
-=======
-use core::result::Result;
-use cortex_m::delay::Delay;
-use rand_core::CryptoRngCore;
-extern crate const_random;
->>>>>>> 1e6b7e42
 
 // Application Interrupt and Reset Control Register
 const AIRCR_ADDR: u32 = 0xE000ED0C;
@@ -151,14 +147,11 @@
 pub struct FaultInjectionPrevention {}
 
 impl FaultInjectionPrevention {
-<<<<<<< HEAD
-=======
     /// Initializes the state of the fault-injection attack prevention library.
     pub fn new() -> Self {
         FaultInjectionPrevention {}
     }
 
->>>>>>> 1e6b7e42
     /// Ensures that if a function call is skipped, it never exits. Takes a function pointer with the
     /// AAPCS calling convention that never returns. Inlined to ensure that an attacker needs to skip
     /// more than one instruction to exit the code. For maximum security, use [`never_exit`]!() if you
@@ -338,7 +331,6 @@
         helper::dsb();
     }
 
-<<<<<<< HEAD
     /// Stack canaries should be used anywhere where there is user input or
     /// potential for user input, so overflow via glitching is difficult at
     /// these points
@@ -351,7 +343,12 @@
     /// ```
 
     #[inline(never)]
-    pub fn stack_canary(&self, run: impl FnOnce(), rng: &mut impl CryptoRngCore) {
+    pub fn stack_canary(
+        &self,
+        run: impl FnOnce(),
+        rng: &mut impl CryptoRngCore,
+        delay: &mut Delay,
+    ) {
         // force canary to be allocated to stack instead of register
         let mut canary: u64 = black_box(0);
 
@@ -361,7 +358,13 @@
             REF_CANARY.push(rng.next_u64());
 
             // TODO: use critical_write in future
-            canary = REF_CANARY.peek();
+            self.critical_write(
+                &mut canary,
+                REF_CANARY.peek(),
+                |dst, src| write_volatile(dst, src),
+                rng,
+                delay,
+            );
         }
 
         helper::dsb();
@@ -369,11 +372,14 @@
 
         // SAFETY: Reading a global variable is safe because we do not have race-conditions
         self.critical_if(
-            || unsafe { canary == REF_CANARY.pop() },
+            || unsafe { (canary == REF_CANARY.pop()).into() },
             || (),
             || Self::secure_reset_device(),
+            rng,
+            delay,
         );
-=======
+    }
+
     /// To be used for a critical memory reads that should be resistant to
     /// fault-injection attacks. If a fault injection is detected, the board
     /// securely resets itself.
@@ -503,6 +509,5 @@
 impl Default for FaultInjectionPrevention {
     fn default() -> Self {
         Self::new()
->>>>>>> 1e6b7e42
     }
 }