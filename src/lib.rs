//! This crate contains fault-injection attack prevention code for ARMv7-M processors. Includes a more
//! secure panic handler. Requires crate to be externed to use the panic handler. When a fault injection
//! attack is detected, the device will reset.

#![warn(missing_docs)]
#![no_std]

mod helper;

use core::arch::asm;
use core::hint::black_box;
use core::panic::PanicInfo;
use core::ptr::{read_volatile, write_volatile};
use core::result::Result;
use cortex_m::asm::delay;
use rand_core::CryptoRngCore;
extern crate const_random;

<<<<<<< HEAD
/// Global stack that pushes new stack canaries onto non-stack memory
struct RefCanaryStack {
    reference_canary_vec: [u64; 50],
    counter: usize,
}

impl RefCanaryStack {
    /// Creates a new canary stack.
    /// # Safety: Must allocate in non-stack memory
    const fn new() -> Self {
        RefCanaryStack {
            reference_canary_vec: [0u64; 50],
            counter: 0,
        }
    }

    /// Pushes a new stack canary reference on the stack.
    #[inline(always)]
    fn push(&mut self, new_canary: u64) {
        if self.counter >= self.reference_canary_vec.len() - 1 {
            panic!()
        }

        // use critical_write in future
        // critical_write(|dst, src| write_volitile(dst, src + 1))
        self.counter += 1;
        // use critical_write in future
        self.reference_canary_vec[self.counter] = new_canary;
    }

    /// Removes the newest stack canary reference off of the stack.
    /// # Safety: Must be called at the end of a critical function to compare
    /// the actaul stack canary value with the reference canary value
    #[inline(always)]
    fn pop(&mut self) -> u64 {
        // use critical_write in future
        let popped_value = self.reference_canary_vec[self.counter];
        // critical_write(|dst, src| write_volitile(dst, src + 1))
        self.counter -= 1;
        popped_value
    }

    /// Returns the newest stack canary reference on the stack
    #[inline(always)]
    fn peek(&self) -> u64 {
        // use critical_read in future
        self.reference_canary_vec[self.counter]
    }
}

static mut REF_CANARY: RefCanaryStack = RefCanaryStack::new();

=======
// Application Interrupt and Reset Control Register
>>>>>>> 7124f83c
const AIRCR_ADDR: u32 = 0xE000ED0C;
const AIRCR_VECTKEY: u32 = 0x05FA << 16;
const AIRCR_SYSRESETREQ: u32 = 1 << 2;

const CRITICAL_BOOL: usize = const_random::const_random!(usize);
const CRITICAL_ERROR: usize = const_random::const_random!(usize);

#[allow(missing_docs)]
#[derive(PartialEq, Eq, Clone, Copy, Default)]
#[repr(usize)]
/// Large constants values for true and false. This makes it so attackers need
/// to do more than flip a signle bit for a true/false flip.
pub enum SecureBool {
    True = CRITICAL_BOOL,
    False = !CRITICAL_BOOL,
    #[default]
    Error = CRITICAL_ERROR,
}

impl From<bool> for SecureBool {
    fn from(cond: bool) -> SecureBool {
        match cond {
            true => SecureBool::True,
            false => SecureBool::False,
        }
    }
}

/// Secure random delay errors
///
/// # Errors
/// * `InvalidRange` - The provided values are out of an expected range.
#[derive(Debug)]
pub enum RandomError {
    /// The provided range is invalid. This can occur if the minimum value is greater than the maximum value.
    InvalidRange,
}

/// A panic handler that never exits, even in cases of fault-injection attacks. Never inlined to
/// allow breakpoints to be set.
#[inline(never)]
#[panic_handler]
fn panic(_info: &PanicInfo) -> ! {
    never_exit!()
}

/// A macro for ensuring that code never exits, even in cases of fault-injection attacks.
#[macro_export]
macro_rules! never_exit {
    () => {
        // SAFETY: All branches are to a local label.
        unsafe {
            // 2b or 2b, that is the question.
            asm!(
                "2:",
                "b 2b",
                "b 2b",
                "b 2b",
                "b 2b",
                "b 2b",
                "b 2b",
                "b 2b",
                "b 2b",
                "b 2b",
                "b 2b",
                "b 2b",
                "b 2b",
                "b 2b",
                "b 2b",
                "b 2b",
                "b 2b",
                "b 2b",
                "b 2b",
                "b 2b",
                options(noreturn),
            )
        }
    };
}

/// State for the fault-injection attack prevention library.
pub struct FaultInjectionPrevention {}

impl FaultInjectionPrevention {
    /// Initializes the state of the fault-injection attack prevention library.
    pub fn new() -> Self {
        FaultInjectionPrevention {}
    }

    /// Ensures that if a function call is skipped, it never exits. Takes a function pointer with the
    /// AAPCS calling convention that never returns. Inlined to ensure that an attacker needs to skip
    /// more than one instruction to exit the code. For maximum security, use [`never_exit`]!() if you
    /// are defining the inner most function that never exits. Avoid relying on this function if
    /// possible.
    #[inline(always)]
    pub fn secure_never_exit_func(func: extern "aapcs" fn() -> !) -> ! {
        // SAFETY: func is a valid function pointer with the AAPCS calling convention.
        unsafe {
            // Use asm to eliminate dead code optimization from optimizing out never_exit!().
            asm!(
                "b {}",
                in(reg) func,
                clobber_abi("aapcs"),
            )
        }

        never_exit!()
    }

    /// Securely resets the device, ensuring that if an attacker skips the reset, they do not break
    /// into other code. Inlined to ensure that the attacker needs to skip more than one instruction
    /// to exit the code.
    #[inline(always)]
    pub fn secure_reset_device() -> ! {
        helper::dsb();

        // SAFETY: AIRCR_ADDR is a valid address for the AIRCR register, and is therefore properly
        // aligned.
        unsafe {
            write_volatile(AIRCR_ADDR as *mut u32, AIRCR_VECTKEY | AIRCR_SYSRESETREQ);
        }

        helper::dsb();

        never_exit!()
    }

    /// Generates a secure random number within the specified range.
    ///
    /// # Arguments
    /// * `rng` - Cryptographically secure rng
    /// * `min` - The minimum value of the range.
    /// * `max` - The maximum value of the range.
    ///
    /// # Returns
    /// A `Result` containing the random number or an error message.
    pub fn generate_secure_random(
        rng: &mut impl CryptoRngCore,
        min: u32,
        max: u32,
    ) -> Result<u32, RandomError> {
        if min > max {
            return Err(RandomError::InvalidRange);
        }
        let range = max - min + 1;
        let random_value = rng.next_u32() % range + min;
        Ok(random_value)
    }

    /// A side-channel analysis resistant random delay function. Takes a range of possible cycles
    /// to delay for. Use [`FaultInjectionPrevention::secure_random_delay()`] instead if you don't need to specify the
    /// range. Inlined to eliminate branch to this function.
    ///
    /// Returns an error if invalid range, i.e. `min_ms` is greater than `max_ms`.
    ///
    /// # Arguments
    /// * `rng` - Cryptographically secure rng
    /// * `min_cycles` - The minimum number of cycles to delay.
    /// * `max_cycles` - The maximum number of cycles to delay.
    /// * `delay` - Delay instance
    #[inline(always)]
    pub fn secure_random_delay_cycles(
        &self,
        rng: &mut impl CryptoRngCore,
        min_cycles: u32,
        max_cycles: u32,
    ) -> Result<(), RandomError> {
        let random_cycles = Self::generate_secure_random(rng, min_cycles, max_cycles)?;
        delay(random_cycles);
        Ok(())
    }

    /// A side-channel analysis resistant random delay function. Delays for 10-50 cycles. Use after
    /// any externally-observable events or before operations where it is more secure to hide the
    /// timing. Inlined to eliminate branch to this function.
    #[inline(always)]
    pub fn secure_random_delay(&self, rng: &mut impl CryptoRngCore) {
        self.secure_random_delay_cycles(rng, 10, 50).unwrap();
    }

    /// To be used for a critical if statement that should be resistant to fault-injection attacks.
    /// Takes a condition closure, a success closure, and a failure closure. The success and failure
    /// closures should match the success and failure cases of the code that is being run to ensure
    /// maximum protection.
    pub fn critical_if(
        &self,
        mut condition: impl FnMut() -> SecureBool,
        success: impl FnOnce(),
        failure: impl FnOnce(),
        rng: &mut impl CryptoRngCore,
    ) {
        let mut cond = SecureBool::Error;

        // Default to error, use volatile to ensure the write actually occurs.
        // SAFETY: cond is non-null and properly aligned since it comes from a
        // Rust variable. In addition SecureBool derives the Copy trait, so a
        // bit-wise copy is performed
        unsafe {
            write_volatile(&mut cond, SecureBool::Error);
        }

        if black_box(black_box(condition()) == SecureBool::False) {
            // SAFETY: cond is non-null and properly aligned since it comes from a
            // Rust variable. In addition SecureBool derives the Copy trait, so a
            // bit-wise copy is performed
            unsafe {
                write_volatile(&mut cond, SecureBool::False);
            }
        } else {
            if black_box(black_box(condition()) == SecureBool::False) {
                Self::secure_reset_device();
            }

            // SAFETY: cond is non-null and properly aligned since it comes from a
            // Rust variable. In addition SecureBool derives the Copy trait, so a
            // bit-wise copy is performed
            unsafe {
                write_volatile(&mut cond, SecureBool::True);
            }
        }

        helper::dsb();

        self.secure_random_delay(rng);

        if black_box(black_box(condition()) == SecureBool::False) {
            if black_box(black_box(condition()) == SecureBool::True) {
                Self::secure_reset_device();
            }

            // SAFETY: cond is non-null, properly aligned, and initialized since it comes from a Rust variable.
            if unsafe { read_volatile(&cond) != SecureBool::False } {
                Self::secure_reset_device();
            }

            // Not moving the parentheses to the outside makes smaller code.
            #[allow(clippy::unit_arg)]
            black_box(failure());
        } else {
            if black_box(black_box(condition()) == SecureBool::False) {
                Self::secure_reset_device();
            }

            // SAFETY: cond is non-null, properly aligned, and initialized since it comes from a Rust variable.
            if unsafe { read_volatile(&cond) != SecureBool::True } {
                Self::secure_reset_device();
            }

            // Not moving the parentheses to the outside makes smaller code.
            #[allow(clippy::unit_arg)]
            black_box(success());
        }

        helper::dsb();
    }

<<<<<<< HEAD
    /// Stack canaries should be used anywhere where there is user input or
    /// potential for user input, so overflow via glitching is difficult at
    /// these points
    /// ```
    /// let mut user_input = [b'A'; 100];
    /// let mut buffer: [u8; 16] = [0; 16];
    /// fip.stack_canary(|| unsafe {
    ///     copy(user_input.as_ptr(), buffer.as_mut_ptr(), user_input.len())
    /// });
    /// ```

    #[inline(never)]
    pub fn stack_canary(&self, run: impl FnOnce()) {
        // force canary to be allocated to stack instead of register
        let mut canary: u64 = black_box(0);

        // SAFETY: No race conditions because this library only supports single
        // threaded programs
        unsafe {
            // generate a new global canary at runtime using CryptoRng reference
            // stored in fip struct
            REF_CANARY.push(0);

            canary = REF_CANARY.peek();
        }

        helper::dsb();
        run();
        self.critical_if(
            || unsafe { canary == REF_CANARY.pop() },
            || (),
            || Self::secure_reset_device(),
        );
=======
    /// To be used for a critical memory reads that should be resistant to
    /// fault-injection attacks. If a fault injection is detected, the board
    /// securely resets itself.

    #[inline(always)]
    pub fn critical_read<T>(&self, src: &T, rng: &mut impl CryptoRngCore) -> T
    where
        T: Eq + Copy + Default,
    {
        let mut data1: T = black_box(T::default());
        let mut data2: T = black_box(T::default());

        // All volatile memory reads/writes and ordering-sensitive operations
        // should use ARM dsb fence to guarantee no re-ordering in case volatile
        // is reordered due to detected no side effects
        helper::dsb();

        // SAFETY:
        // * src is valid for reads because it is a rust reference
        //
        // * src is properly initialized
        //
        // * src is pointing to a properly aligned value of type T because it is
        // a rust refernce
        //
        // * dst is be valid for writes because type T must implement the
        // default trait.
        //
        // * dst is properly aligned

        unsafe {
            write_volatile(black_box(&mut data1), read_volatile(black_box(src)));
        }

        unsafe {
            write_volatile(black_box(&mut data2), read_volatile(black_box(src)));
        }

        unsafe {
            write_volatile(black_box(&mut data1), read_volatile(black_box(src)));
        }

        unsafe {
            write_volatile(black_box(&mut data2), read_volatile(black_box(src)));
        }

        self.critical_if(
            || (data1 == data2).into(),
            || (),
            || Self::secure_reset_device(),
            rng,
        );

        black_box(data1)
    }

    /// To be used for critical memory writes that need to be resilient to
    /// fault-injection attacks. The `write_op` closure must use a volatile
    /// write function.
    ///
    /// If a fault injection is detected, the board securely resets itself.
    ///
    /// ```
    /// let fip = FaultInjectionPrevention::new(|_| {});
    ///
    /// let mut buffer: [u8; 20] = [0; 20];
    /// let data: [u8; 20] = [b'A'; 20];
    ///
    /// unsafe {
    ///    fip.critical_write(&mut buffer, data, |dst, src| write_volatile(dst, src));
    /// }
    ///
    /// // 'from_ref' is available in rust version 1.76.0
    /// unsafe {
    ///    fip.critical_write(&mut buffer, data, |dst, src| {
    ///         flash_controller.write(from_ref(dst) as u32, &src, &SystemClock)
    ///    });
    /// }
    /// ```

    #[inline(always)]
    pub fn critical_write<T>(
        &self,
        dst: &mut T,
        src: T,
        mut write_op: impl FnMut(&mut T, T),
        rng: &mut impl CryptoRngCore,
    ) where
        T: Eq + Copy + Default,
    {
        // All volatile memory reads/writes and ordering-sensitive operations
        // should use ARM dsb fence to guarantee no re-ordering in case volatile
        // is reordered due to detected no side effects
        helper::dsb();

        write_op(black_box(dst), black_box(src));
        self.critical_if(
            || unsafe { (read_volatile(black_box(dst)) == read_volatile(black_box(&src))).into() },
            || (),
            || Self::secure_reset_device(),
            rng,
        );

        write_op(black_box(dst), black_box(src));
        self.critical_if(
            || unsafe { (read_volatile(black_box(dst)) == read_volatile(black_box(&src))).into() },
            || (),
            || Self::secure_reset_device(),
            rng,
        );

        write_op(black_box(dst), black_box(src));
        self.critical_if(
            || unsafe { (read_volatile(black_box(dst)) == read_volatile(black_box(&src))).into() },
            || (),
            || Self::secure_reset_device(),
            rng,
        );
    }
}

impl Default for FaultInjectionPrevention {
    fn default() -> Self {
        Self::new()
>>>>>>> 7124f83c
    }
}<|MERGE_RESOLUTION|>--- conflicted
+++ resolved
@@ -16,7 +16,6 @@
 use rand_core::CryptoRngCore;
 extern crate const_random;
 
-<<<<<<< HEAD
 /// Global stack that pushes new stack canaries onto non-stack memory
 struct RefCanaryStack {
     reference_canary_vec: [u64; 50],
@@ -35,43 +34,67 @@
 
     /// Pushes a new stack canary reference on the stack.
     #[inline(always)]
-    fn push(&mut self, new_canary: u64) {
+    fn push(
+        &mut self,
+        new_canary: u64,
+        fip: &FaultInjectionPrevention,
+        rng: &mut impl CryptoRngCore,
+    ) {
         if self.counter >= self.reference_canary_vec.len() - 1 {
             panic!()
         }
 
-        // use critical_write in future
-        // critical_write(|dst, src| write_volitile(dst, src + 1))
-        self.counter += 1;
-        // use critical_write in future
-        self.reference_canary_vec[self.counter] = new_canary;
+        // need extra variable to because `self.counter` is mutably borrowed
+        let current_counter = self.counter;
+
+        // increase stack canary stack count
+        fip.critical_write(
+            &mut self.counter,
+            black_box(current_counter + 1),
+            unsafe { |dst, src| write_volatile(dst, src) },
+            rng,
+        );
+
+        // push new stack canary onto the stack
+        fip.critical_write(
+            &mut self.reference_canary_vec[self.counter],
+            new_canary,
+            unsafe { |dst, src| write_volatile(dst, src) },
+            rng,
+        );
     }
 
     /// Removes the newest stack canary reference off of the stack.
     /// # Safety: Must be called at the end of a critical function to compare
     /// the actaul stack canary value with the reference canary value
     #[inline(always)]
-    fn pop(&mut self) -> u64 {
-        // use critical_write in future
+    fn pop(&mut self, fip: &FaultInjectionPrevention, rng: &mut impl CryptoRngCore) -> u64 {
         let popped_value = self.reference_canary_vec[self.counter];
-        // critical_write(|dst, src| write_volitile(dst, src + 1))
-        self.counter -= 1;
+
+        // need extra variable to because `self.counter` is mutably borrowed
+        let current_counter = self.counter;
+
+        // decrease stack canary stack counter
+        fip.critical_write(
+            &mut self.counter,
+            black_box(current_counter - 1),
+            unsafe { |dst, src| write_volatile(dst, src) },
+            rng,
+        );
+
         popped_value
     }
 
     /// Returns the newest stack canary reference on the stack
     #[inline(always)]
     fn peek(&self) -> u64 {
-        // use critical_read in future
         self.reference_canary_vec[self.counter]
     }
 }
 
 static mut REF_CANARY: RefCanaryStack = RefCanaryStack::new();
 
-=======
 // Application Interrupt and Reset Control Register
->>>>>>> 7124f83c
 const AIRCR_ADDR: u32 = 0xE000ED0C;
 const AIRCR_VECTKEY: u32 = 0x05FA << 16;
 const AIRCR_SYSRESETREQ: u32 = 1 << 2;
@@ -328,7 +351,6 @@
         helper::dsb();
     }
 
-<<<<<<< HEAD
     /// Stack canaries should be used anywhere where there is user input or
     /// potential for user input, so overflow via glitching is difficult at
     /// these points
@@ -341,28 +363,37 @@
     /// ```
 
     #[inline(never)]
-    pub fn stack_canary(&self, run: impl FnOnce()) {
+    pub fn stack_canary(&self, run: impl FnOnce(), rng: &mut impl CryptoRngCore) {
         // force canary to be allocated to stack instead of register
         let mut canary: u64 = black_box(0);
 
         // SAFETY: No race conditions because this library only supports single
         // threaded programs
         unsafe {
-            // generate a new global canary at runtime using CryptoRng reference
-            // stored in fip struct
-            REF_CANARY.push(0);
-
-            canary = REF_CANARY.peek();
+            // generate a new global canary at runtime using CryptoRngCore
+            // reference stored in fip struct
+            REF_CANARY.push(rng.next_u64(), &self, rng);
+
+            self.critical_write(
+                &mut canary,
+                REF_CANARY.peek(),
+                |dst, src| write_volatile(dst, src),
+                rng,
+            );
         }
 
         helper::dsb();
         run();
+
+        let reference_canary = unsafe { REF_CANARY.pop(&self, rng) };
         self.critical_if(
-            || unsafe { canary == REF_CANARY.pop() },
+            || (canary == reference_canary).into(),
             || (),
             || Self::secure_reset_device(),
-        );
-=======
+            rng,
+        );
+    }
+
     /// To be used for a critical memory reads that should be resistant to
     /// fault-injection attacks. If a fault injection is detected, the board
     /// securely resets itself.
@@ -487,6 +518,5 @@
 impl Default for FaultInjectionPrevention {
     fn default() -> Self {
         Self::new()
->>>>>>> 7124f83c
     }
 }