--- conflicted
+++ resolved
@@ -35,7 +35,6 @@
     Error = CRITICAL_ERROR,
 }
 
-<<<<<<< HEAD
 impl From<bool> for SecureBool {
     fn from(cond: bool) -> SecureBool {
         match cond {
@@ -43,7 +42,8 @@
             false => SecureBool::False,
         }
     }
-=======
+}
+
 /// Secure random delay errors
 ///
 /// # Errors
@@ -52,7 +52,6 @@
 pub enum RandomError {
     /// The provided range is invalid. This can occur if the minimum value is greater than the maximum value.
     InvalidRange,
->>>>>>> 7ccb8166
 }
 
 /// A panic handler that never exits, even in cases of fault-injection attacks. Never inlined to
@@ -284,7 +283,6 @@
 
         helper::dsb();
     }
-<<<<<<< HEAD
 
     /// To be used for a critical memory reads that should be resistant to
     /// fault-injection attacks. If a fault injection is detected, the board
@@ -406,12 +404,11 @@
             || (),
             || Self::secure_reset_device(),
         );
-=======
+    }
 }
 
 impl Default for FaultInjectionPrevention {
     fn default() -> Self {
         Self::new()
->>>>>>> 7ccb8166
     }
 }